--- conflicted
+++ resolved
@@ -1,8 +1,4 @@
-<<<<<<< HEAD
 # Check Resource Tag Compliance Using CloudTrail, DynamoDB, and Lambda
-=======
-# Cloudtrail to Lambda with DynamoDB
->>>>>>> 3919a1f4
 
 This pattern shows how to leverage CloudTrail resource creation API calls to check for required tags and determine compliance. The resources used in this pattern include CloudTrail, S3, Lambda, and DynamoDB which are all deployed via CDK. From the CloudTrail logs stored in S3, the relevant resource creation events are populated into a DynamoDB table via Lambda. The items written into the table are then checked for the required tags to determine compliance. 
 
@@ -12,7 +8,8 @@
 
 ## Requirements
 
-* [Create an AWS account](https://portal.aws.amazon.com/gp/aws/developer/registration/index.html) if you do not already have one and log in. The IAM user that you use must have sufficient permissions to make necessary AWS service calls and manage AWS resources.
+* [Create an AWS account](https://portal.aws.amazon.com/gp/aws/developer/registration/index.html) if you do not already have one and log in. The IAM user that you use must have sufficient permissions to make necessary AWS service calls and manage AWS 
+s.
 * [AWS CLI](https://docs.aws.amazon.com/cli/latest/userguide/install-cliv2.html) installed and configured
 * [Git Installed](https://git-scm.com/book/en/v2/Getting-Started-Installing-Git)
 * [Node.js installed](https://nodejs.org/en/download)
